package ipam

import (
	"encoding/json"
	"fmt"

	"github.com/jmoiron/sqlx"
)

type sql struct {
	db *sqlx.DB
}

type prefixJSON struct {
	Prefix
	AvailableChildPrefixes map[string]bool // available child prefixes of this prefix
	// TODO remove this in the next release
	ChildPrefixLength int             // the length of the child prefixes. Legacy to migrate existing prefixes stored in the db to set the IsParent on reads.
	IsParent          bool            // set to true if there are child prefixes
	IPs               map[string]bool // The ips contained in this prefix
	Version           int64           // Version is used for optimistic locking
}

func (p prefixJSON) toPrefix() Prefix {
	// Legacy support only on reading from database, convert to isParent.
	// TODO remove this in the next release
	if p.ChildPrefixLength > 0 {
		p.IsParent = true
	}
	return Prefix{
		Cidr:                   p.Cidr,
		ParentCidr:             p.ParentCidr,
		Namespace:              p.Namespace,
		availableChildPrefixes: p.AvailableChildPrefixes,
		childPrefixLength:      p.ChildPrefixLength,
		isParent:               p.IsParent,
		ips:                    p.IPs,
		version:                p.Version,
	}
}

func (p Prefix) toPrefixJSON() prefixJSON {
	return prefixJSON{
		Prefix: Prefix{
			Cidr:       p.Cidr,
			ParentCidr: p.ParentCidr,
			Namespace:  p.Namespace,
		},
		AvailableChildPrefixes: p.availableChildPrefixes,
		IsParent:               p.isParent,
		// TODO remove this in the next release
		ChildPrefixLength: p.childPrefixLength,
		IPs:               p.ips,
		Version:           p.version,
	}
}

func (s *sql) prefixExists(prefix Prefix) (*Prefix, bool) {
	p, err := s.ReadPrefix(prefix.Cidr, prefix.Namespace)
	if err != nil {
		return nil, false
	}
	return &p, true
}

func (s *sql) CreatePrefix(prefix Prefix) (Prefix, error) {
	existingPrefix, exists := s.prefixExists(prefix)
	if exists {
		return *existingPrefix, nil
	}
	prefix.version = int64(0)
	pj, err := json.Marshal(prefix.toPrefixJSON())
	if err != nil {
		return Prefix{}, fmt.Errorf("unable to marshal prefix:%w", err)
	}
	tx, err := s.db.Beginx()
	if err != nil {
		return Prefix{}, fmt.Errorf("unable to start transaction:%w", err)
	}
	_, err = tx.Exec("INSERT INTO prefixes (cidr, namespace, prefix) VALUES ($1, $2, $3)", prefix.Cidr, prefix.Namespace, pj)
	if err != nil {
		return Prefix{}, fmt.Errorf("unable to insert prefix:%w", err)
	}
	return prefix, tx.Commit()
}

func (s *sql) ReadPrefix(prefix, namespace string) (Prefix, error) {
	var result []byte
	err := s.db.Get(&result, "SELECT prefix FROM prefixes WHERE cidr=$1 AND namespace=$2", prefix, namespace)
	if err != nil {
		return Prefix{}, fmt.Errorf("unable to read prefix:%w", err)
	}
	var pre prefixJSON
	err = json.Unmarshal(result, &pre)
	if err != nil {
		return Prefix{}, fmt.Errorf("unable to unmarshal prefix:%w", err)
	}
	return pre.toPrefix(), nil
}

<<<<<<< HEAD
func (s *sql) ReadPrefixes(namespace string) ([]Prefix, error) {
	var prefixes [][]byte
	err := s.db.Select(&prefixes, "SELECT prefix FROM prefixes WHERE namespace=$1", namespace)
	if err != nil {
		return nil, fmt.Errorf("unable to read prefixes in namespace:%s %w", namespace, err)
	}

	return toPrefixes(prefixes)
}

=======
// ReadAllPrefixes returns all known prefixes.
>>>>>>> 2258e548
func (s *sql) ReadAllPrefixes() ([]Prefix, error) {
	var prefixes [][]byte
	err := s.db.Select(&prefixes, "SELECT prefix FROM prefixes")
	if err != nil {
		return nil, fmt.Errorf("unable to read prefixes:%w", err)
	}
	return toPrefixes(prefixes)
}

func toPrefixes(prefixes [][]byte) ([]Prefix, error) {
	result := []Prefix{}
	for _, v := range prefixes {
		var pre prefixJSON
		err := json.Unmarshal(v, &pre)
		if err != nil {
			return nil, fmt.Errorf("unable to unmarshal prefix:%w", err)
		}
		result = append(result, pre.toPrefix())
	}
	return result, nil
}

// ReadAllPrefixCidrs is cheaper that ReadAllPrefixes because it only returns the Cidrs.
func (s *sql) ReadAllPrefixCidrs() ([]string, error) {
	cidrs := []string{}
	err := s.db.Select(&cidrs, "SELECT cidr FROM prefixes")
	if err != nil {
		return nil, fmt.Errorf("unable to read prefixes:%w", err)
	}
	return cidrs, nil
}

// UpdatePrefix tries to update the prefix.
// Returns OptimisticLockError if it does not succeed due to a concurrent update.
func (s *sql) UpdatePrefix(prefix Prefix) (Prefix, error) {
	oldVersion := prefix.version
	prefix.version = oldVersion + 1
	pn, err := json.Marshal(prefix.toPrefixJSON())
	if err != nil {
		return Prefix{}, fmt.Errorf("unable to marshal prefix:%w", err)
	}
	tx, err := s.db.Beginx()
	if err != nil {
		return Prefix{}, fmt.Errorf("unable to start transaction:%w", err)
	}
	result, err := tx.Exec("SELECT prefix FROM prefixes WHERE cidr=$1 AND namespace=$2 AND prefix->>'Version'=$3 FOR UPDATE", prefix.Cidr, prefix.Namespace, oldVersion)
	if err != nil {
		return Prefix{}, fmt.Errorf("%w: unable to select for update prefix:%s", ErrOptimisticLockError, prefix.Cidr)
	}
	rows, err := result.RowsAffected()
	if err != nil {
		return Prefix{}, err
	}
	if rows == 0 {
		// Rollback, but ignore error, if rollback is omitted, the row lock created by SELECT FOR UPDATE will not get released.
		_ = tx.Rollback()
		return Prefix{}, fmt.Errorf("%w: select for update did not effect any row", ErrOptimisticLockError)
	}
	result, err = tx.Exec("UPDATE prefixes SET prefix=$1 WHERE cidr=$2 AND namespace=$3 AND prefix->>'Version'=$4", pn, prefix.Cidr, prefix.Namespace, oldVersion)
	if err != nil {
		return Prefix{}, fmt.Errorf("%w: unable to update prefix:%s", ErrOptimisticLockError, prefix.Cidr)
	}
	rows, err = result.RowsAffected()
	if err != nil {
		return Prefix{}, err
	}
	if rows == 0 {
		// Rollback, but ignore error, if rollback is omitted, the row lock created by SELECT FOR UPDATE will not get released.
		_ = tx.Rollback()
		return Prefix{}, fmt.Errorf("%w: updatePrefix did not effect any row", ErrOptimisticLockError)
	}
	return prefix, tx.Commit()
}

func (s *sql) DeletePrefix(prefix Prefix) (Prefix, error) {
	tx, err := s.db.Beginx()
	if err != nil {
		return Prefix{}, fmt.Errorf("unable to start transaction:%w", err)
	}
	_, err = tx.Exec("DELETE from prefixes WHERE cidr=$1 and namespace=$2", prefix.Cidr, prefix.Namespace)
	if err != nil {
		return Prefix{}, fmt.Errorf("unable delete prefix:%w", err)
	}
	return prefix, tx.Commit()
}<|MERGE_RESOLUTION|>--- conflicted
+++ resolved
@@ -98,7 +98,6 @@
 	return pre.toPrefix(), nil
 }
 
-<<<<<<< HEAD
 func (s *sql) ReadPrefixes(namespace string) ([]Prefix, error) {
 	var prefixes [][]byte
 	err := s.db.Select(&prefixes, "SELECT prefix FROM prefixes WHERE namespace=$1", namespace)
@@ -109,9 +108,7 @@
 	return toPrefixes(prefixes)
 }
 
-=======
 // ReadAllPrefixes returns all known prefixes.
->>>>>>> 2258e548
 func (s *sql) ReadAllPrefixes() ([]Prefix, error) {
 	var prefixes [][]byte
 	err := s.db.Select(&prefixes, "SELECT prefix FROM prefixes")
@@ -135,11 +132,11 @@
 }
 
 // ReadAllPrefixCidrs is cheaper that ReadAllPrefixes because it only returns the Cidrs.
-func (s *sql) ReadAllPrefixCidrs() ([]string, error) {
+func (s *sql) ReadAllPrefixCidrs(namespace string) ([]string, error) {
 	cidrs := []string{}
-	err := s.db.Select(&cidrs, "SELECT cidr FROM prefixes")
+	err := s.db.Select(&cidrs, "SELECT cidr FROM prefixes WHERE namespace=$1", namespace)
 	if err != nil {
-		return nil, fmt.Errorf("unable to read prefixes:%w", err)
+		return nil, fmt.Errorf("unable to read prefixes in namespace:%s :%w", namespace, err)
 	}
 	return cidrs, nil
 }

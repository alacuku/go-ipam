--- conflicted
+++ resolved
@@ -77,14 +77,10 @@
 	if err != nil {
 		return Prefix{}, fmt.Errorf("unable to start transaction:%w", err)
 	}
-	_, err = tx.Exec("INSERT INTO prefixes (cidr, prefix) VALUES ($1, $2)", prefix.Cidr, pj)
+	_, err = tx.Exec("INSERT INTO prefixes (cidr, namespace, prefix) VALUES ($1, $2, $3)", prefix.Cidr, prefix.Namespace, pj)
 	if err != nil {
 		return Prefix{}, fmt.Errorf("unable to insert prefix:%w", err)
 	}
-<<<<<<< HEAD
-	tx.MustExec("INSERT INTO prefixes (cidr, namespace, prefix) VALUES ($1, $2, $3)", prefix.Cidr, prefix.Namespace, pj)
-=======
->>>>>>> 12a934f4
 	return prefix, tx.Commit()
 }
 
@@ -135,14 +131,10 @@
 	if err != nil {
 		return Prefix{}, fmt.Errorf("unable to start transaction:%w", err)
 	}
-	result, err := tx.Exec("SELECT prefix FROM prefixes WHERE cidr=$1 AND prefix->>'Version'=$2 FOR UPDATE", prefix.Cidr, oldVersion)
+	result, err := tx.Exec("SELECT prefix FROM prefixes WHERE cidr=$1 AND namespace=$2 AND prefix->>'Version'=$3 FOR UPDATE", prefix.Cidr, prefix.Namespace, oldVersion)
 	if err != nil {
 		return Prefix{}, fmt.Errorf("%w: unable to select for update prefix:%s", ErrOptimisticLockError, prefix.Cidr)
 	}
-<<<<<<< HEAD
-	result := tx.MustExec("SELECT prefix FROM prefixes WHERE cidr=$1 AND namespace=$2 AND prefix->>'Version'=$3 FOR UPDATE", prefix.Cidr, prefix.Namespace, oldVersion)
-=======
->>>>>>> 12a934f4
 	rows, err := result.RowsAffected()
 	if err != nil {
 		return Prefix{}, err
@@ -152,14 +144,10 @@
 		_ = tx.Rollback()
 		return Prefix{}, fmt.Errorf("%w: select for update did not effect any row", ErrOptimisticLockError)
 	}
-	result, err = tx.Exec("UPDATE prefixes SET prefix=$1 WHERE cidr=$2 AND prefix->>'Version'=$3", pn, prefix.Cidr, oldVersion)
+	result, err = tx.Exec("UPDATE prefixes SET prefix=$1 WHERE cidr=$2 AND namespace=$3 AND prefix->>'Version'=$4", pn, prefix.Cidr, prefix.Namespace, oldVersion)
 	if err != nil {
 		return Prefix{}, fmt.Errorf("%w: unable to update prefix:%s", ErrOptimisticLockError, prefix.Cidr)
 	}
-<<<<<<< HEAD
-	result = tx.MustExec("UPDATE prefixes SET prefix=$1 WHERE cidr=$2 AND namespace=$3 AND prefix->>'Version'=$4", pn, prefix.Cidr, prefix.Namespace, oldVersion)
-=======
->>>>>>> 12a934f4
 	rows, err = result.RowsAffected()
 	if err != nil {
 		return Prefix{}, err
@@ -177,13 +165,9 @@
 	if err != nil {
 		return Prefix{}, fmt.Errorf("unable to start transaction:%w", err)
 	}
-	_, err = tx.Exec("DELETE from prefixes WHERE cidr=$1", prefix.Cidr)
+	_, err = tx.Exec("DELETE from prefixes WHERE cidr=$1 and namespace=$2", prefix.Cidr, prefix.Namespace)
 	if err != nil {
 		return Prefix{}, fmt.Errorf("unable delete prefix:%w", err)
 	}
-<<<<<<< HEAD
-	tx.MustExec("DELETE from prefixes WHERE cidr=$1 and namespace=$2", prefix.Cidr, prefix.Namespace)
-=======
->>>>>>> 12a934f4
 	return prefix, tx.Commit()
 }
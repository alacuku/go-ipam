--- conflicted
+++ resolved
@@ -131,12 +131,8 @@
 
 		test := tt
 		testWithBackends(t, func(t *testing.T, ipam *ipamer) {
-<<<<<<< HEAD
-			ipam.namespace = tt.fields.namespace
-			p, err := ipam.NewPrefix(tt.fields.prefixCIDR)
-=======
+			ipam.namespace = test.fields.namespace
 			p, err := ipam.NewPrefix(test.fields.prefixCIDR)
->>>>>>> 12a934f4
 			if err != nil {
 				t.Errorf("Could not create prefix: %v", err)
 			}
@@ -150,15 +146,9 @@
 				t.Errorf("Could not update prefix: %v", err)
 			}
 			got, _ := ipam.AcquireIP(updatedPrefix.Cidr)
-<<<<<<< HEAD
-			if tt.want == nil || got == nil {
-				if !reflect.DeepEqual(got, tt.want) {
-					t.Errorf("Ipamer.AcquireIP()/%q want or got is nil, got %v, want %v", tt.name, got, tt.want)
-=======
 			if test.want == nil || got == nil {
 				if !reflect.DeepEqual(got, test.want) {
 					t.Errorf("Ipamer.AcquireIP() want or got is nil, got %v, want %v", got, test.want)
->>>>>>> 12a934f4
 				}
 			} else {
 				if test.want.IP.Compare(got.IP) != 0 {
